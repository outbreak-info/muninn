--- conflicted
+++ resolved
@@ -257,14 +257,9 @@
         ]
     )
 
-<<<<<<< HEAD
     r_translations: Mapped[List['Translation']] = relationship(back_populates='r_amino_acid')
     r_pheno_metric_values: Mapped[List['PhenotypeMetricValues']] = relationship(back_populates='r_amino_acid')
-=======
     r_annotations: Mapped[List['Annotation']] = relationship(back_populates='r_amino_sub')
-    r_translations: Mapped[List['Translation']] = relationship(back_populates='r_amino_sub')
-    r_pheno_measurement_results: Mapped[List['PhenotypeMeasurementResult']] = relationship(back_populates='r_amino_sub')
->>>>>>> 783a671b
 
 
 class Translation(Base):
@@ -522,69 +517,83 @@
     r_lineage: Mapped['Lineage'] = relationship(back_populates='r_sample_lineages')
     r_sample: Mapped['Sample'] = relationship(back_populates='r_sample_lineages')
 
+
 class Paper(Base):
-    __tablename__ = 'papers'
-
-    id: Mapped[int] = mapped_column(sa.BigInteger, primary_key=True, autoincrement=True)
-
-    author: Mapped[str] = mapped_column(sa.Text, nullable=False)
+    __tablename__ = TableNames.papers
+
+    id: Mapped[int] = mapped_column(sa.BigInteger, primary_key=True, autoincrement=True)
+
+    authors: Mapped[str] = mapped_column(sa.Text, nullable=False)
+    title: Mapped[str] = mapped_column(sa.Text, nullable=False)
     publication_year: Mapped[int] = mapped_column(sa.BigInteger, nullable=False)
 
     __table_args__ = tuple(
         [
-            UniqueConstraint('author', 'publication_year', name='uq_title_and_year')
-        ]
-    )
-
-    r_annotations_papers: Mapped[List['Annotation_Paper']] = relationship(back_populates='r_paper')
+            UniqueConstraint(
+                StandardColumnNames.authors,
+                StandardColumnNames.publication_year,
+                StandardColumnNames.title,
+                name='uq_papers_authors_title_year'
+            )
+        ]
+    )
+
+    r_annotations_papers: Mapped[List['AnnotationPaper']] = relationship(back_populates='r_paper')
+
 
 class Effect(Base):
-    __tablename__ = 'effects'
+    __tablename__ = TableNames.effects
 
     id: Mapped[int] = mapped_column(sa.BigInteger, primary_key=True, autoincrement=True)
 
     detail: Mapped[str] = mapped_column(sa.Text, nullable=False)
-    species: Mapped[str] = mapped_column(sa.Text, nullable=True)
-
-    __table_args__ = tuple(
-        [
-            UniqueConstraint('detail', name='uq_detail')
-        ]
-    )
 
     r_annotations: Mapped[List['Annotation']] = relationship(back_populates='r_effect')
 
+
 class Annotation(Base):
-    __tablename__ = 'annotations'
-
-    id: Mapped[int] = mapped_column(sa.BigInteger, primary_key=True, autoincrement=True)
-
-    amino_acid_substitution_id: Mapped[int] = mapped_column(sa.ForeignKey('amino_acid_substitutions.id'), nullable=False)
-    effect_id: Mapped[int] = mapped_column(sa.ForeignKey('effects.id'),nullable=False)
-
-    __table_args__ = tuple(
-        [
-            UniqueConstraint('amino_acid_substitution_id', 'effect_id', name='uq_substitution_and_effect')
-        ]
-    )
-
-    r_amino_sub: Mapped['AminoAcidSubstitution'] = relationship(back_populates='r_annotations')
-    r_annotations_papers: Mapped[List['Annotation_Paper']] = relationship(back_populates='r_annotation')
+    __tablename__ = TableNames.annotations
+
+    id: Mapped[int] = mapped_column(sa.BigInteger, primary_key=True, autoincrement=True)
+
+    amino_acid_id: Mapped[int] = mapped_column(
+        sa.ForeignKey(f'{TableNames.amino_acids}.id'),
+        nullable=False
+    )
+    effect_id: Mapped[int] = mapped_column(sa.ForeignKey(f'{TableNames.effects}.id'), nullable=False)
+
+    __table_args__ = tuple(
+        [
+            UniqueConstraint(
+                StandardColumnNames.amino_acid_id,
+                StandardColumnNames.effect_id,
+                name='uq_annotations_amino_acid_effect'
+            )
+        ]
+    )
+
+    r_amino_acid: Mapped['AminoAcid'] = relationship(back_populates='r_annotations')
+    r_annotations_papers: Mapped[List['AnnotationPaper']] = relationship(back_populates='r_annotation')
     r_effect: Mapped['Effect'] = relationship(back_populates='r_annotations')
 
-class Annotation_Paper(Base):
-    __tablename__ = 'annotations_papers'
-
-    id: Mapped[int] = mapped_column(sa.BigInteger, primary_key=True, autoincrement=True)
-
-    paper_id: Mapped[int] = mapped_column(sa.ForeignKey('paper.id'), nullable=False)
-    annotation_id: Mapped[int] = mapped_column(sa.ForeignKey('annotation.id'), nullable=False)
-
-    __table_args__ = tuple(
-        [
-            UniqueConstraint('paper_id', 'annotation_id', name='uq_paper_annotation_pair')
-        ]
-    )
-
-    r_paper: Mapped['Sample'] = relationship(back_populates='r_annotations_papers')
-    r_annotation: Mapped['Allele'] = relationship(back_populates='r_annotations_papers')+
+class AnnotationPaper(Base):
+    __tablename__ = TableNames.annotations_papers
+
+    id: Mapped[int] = mapped_column(sa.BigInteger, primary_key=True, autoincrement=True)
+
+    paper_id: Mapped[int] = mapped_column(sa.ForeignKey(f'{TableNames.papers}.id'), nullable=False)
+    annotation_id: Mapped[int] = mapped_column(sa.ForeignKey(f'{TableNames.annotations}.id'), nullable=False)
+
+    __table_args__ = tuple(
+        [
+            UniqueConstraint(
+                StandardColumnNames.paper_id,
+                StandardColumnNames.annotation_id,
+                name='uq_annotations_papers_annotation_paper_pair'
+            )
+        ]
+    )
+
+    r_paper: Mapped['Paper'] = relationship(back_populates='r_annotations_papers')
+    r_annotation: Mapped['Annotation'] = relationship(back_populates='r_annotations_papers')