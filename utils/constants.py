--- conflicted
+++ resolved
@@ -165,13 +165,12 @@
     pval = 'pval'
     pass_qc = 'pass_qc'
 
-<<<<<<< HEAD
     # geo locations
     country_name = 'country_name'
     admin1_name = 'admin1_name'
     admin2_name = 'admin2_name'
     admin3_name = 'admin3_name'
-=======
+
     # phenotype metrics
     name = 'name'
     assay_type = 'assay_type'
@@ -181,7 +180,6 @@
     lineage_name = 'lineage_name'
     is_consensus_call = 'is_consensus_call'
     abundance = 'abundance'
->>>>>>> d6a6d2c5
 
 
 class ConstraintNames:
